--- conflicted
+++ resolved
@@ -97,7 +97,6 @@
     assert len(df) > 0
 
 
-<<<<<<< HEAD
 def test_invalid_kwarg_search():
     kw = {
         "min_lon": -180,
@@ -121,7 +120,8 @@
 
     with pytest.raises(ValueError):
         intake.open_erddap_cat(server, kwargs_search=kw)
-=======
+
+
 def test_catalog_uses_di_client():
     """Tests that the catalog uses the dependency injection provided client."""
     mock_erddap_client = mock.create_autospec(ERDDAP)
@@ -139,5 +139,4 @@
     mock_to_pandas.return_value = df
     server = "http://erddap.invalid/erddap"
     cat = ERDDAPCatalog(server=server)
-    assert list(cat) == ["abc123"]
->>>>>>> 1509ef9b
+    assert list(cat) == ["abc123"]